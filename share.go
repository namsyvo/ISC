//---------------------------------------------------------------------------------------------------
// Sharing variables and functions for modules in ISC package.
// Copyright 2014 Nam Sy Vo
//---------------------------------------------------------------------------------------------------

package isc

import (
	"runtime"
	"log"
	"math"
	"fmt"
)

//Global constants and variables
var (
	STD_BASES		= []byte{'A', 'C', 'G', 'T'} 	//Standard bases of DNA sequences
	INF             = math.MaxInt16 				// Value for Infinity
	EPSILON         = 0.01							//Value for prior probability of new alleles
)

//Global variable for memory profiling
var Memstats = new(runtime.MemStats)

//Printing memory information
func PrintMemStats(mesg string) {
    runtime.ReadMemStats(Memstats)
    log.Printf(mesg + "\t%d\t%d\t%d\t%d\t%d\t%.3f%.3f%.3f%.3f%.3f",
		Memstats.Alloc, Memstats.TotalAlloc, Memstats.Sys, Memstats.HeapAlloc, Memstats.HeapSys,
		float64(Memstats.Alloc)/(math.Pow(1024, 3)), float64(Memstats.TotalAlloc)/(math.Pow(1024, 3)),
		float64(Memstats.Sys)/(math.Pow(1024, 3)), float64(Memstats.HeapAlloc)/(math.Pow(1024, 3)),
		float64(Memstats.HeapSys)/(math.Pow(1024, 3)))
}

//Input information
type InputInfo struct {
	//File names for:
	Genome_file    string //reference multigenome
	SNP_file       string //SNP profile
	Index_file     string //Index of original reference genomes
	Rev_index_file string //Index of reverse reference genomes
	Read_file_1    string //first end read
	Read_file_2    string //second end read
	SNP_call_file  string //store SNP call
	Search_mode    int    //searching mode for finding seeds
	Start_pos      int    //starting postion on reads for finding seeds
	Search_step    int    //step for searching in deterministic mode
	Proc_num       int    //maximum number of CPUs using by Go
	Routine_num    int    //number of goroutines
}

//Parameter used in alignment algorithm
type ParaInfo struct {
	Dist_thres      int     //threshold for distances between reads and multigenomes
	Iter_num        int     //number of random iterations to find proper seeds
	Max_match       int     //maximum number of matches
	Seq_err         float32 //average sequencing error, estmated from reads with real reads
	Err_var_factor  int     //factor for standard variation of sequencing error
	Iter_num_factor int     //factor for number of iterations 
	Read_len        int     //read length, calculated from read files
}

//--------------------------------------------------------------------------------------------------
//SetPara sets values for parameters
//--------------------------------------------------------------------------------------------------
func SetPara(read_len int, seq_err float32) *ParaInfo {
	para_info := new(ParaInfo)
	para_info.Max_match = 16
	para_info.Err_var_factor = 4
	para_info.Iter_num_factor = 2
	para_info.Seq_err = seq_err //will be replaced by seq_err estimated from input reads
	para_info.Read_len = read_len //will be replaced by read length taken from input reads

	//Const for computing distance
	err := float64(para_info.Seq_err)
	rlen := float64(para_info.Read_len)
	k := float64(para_info.Err_var_factor)
	para_info.Dist_thres = int(0.01 * rlen) + int(math.Ceil(err*rlen + k*math.Sqrt(rlen*err*(1-err))))
	//factor 0.02 above is assigned based on rate of SNP and INDEL reported in SNP profile of human genome
	//it will be estimated from input info
	para_info.Iter_num = para_info.Iter_num_factor * (para_info.Dist_thres + 1)

	//para_info.Dist_thres = 4
	//para_info.Iter_num = 5

	fmt.Println("DIST_THRES: ", para_info.Dist_thres)
	fmt.Println("ITER_NUM: ", para_info.Iter_num)
	
	return para_info
}

//Read information
type ReadInfo struct {
<<<<<<< HEAD
	Read1		[]byte //first end read
	Read2		[]byte //second end read
	Qual1		[]byte //quality info of 1st read
	Qual2		[]byte //quality info of 2nd read
	Rev_read1 []byte
	Rev_comp_read1 []byte
	Comp_read1 []byte
	Rev_read2 []byte
	Rev_comp_read2 []byte
	Comp_read2 []byte
	Rev_qual1 []byte
	Rev_qual2 []byte
=======
	Read1, Read2        []byte 		//first and second ends
	Qual1, Qual2		[]byte 		//quality info of the first read and second ends
	Rev_read1, Rev_read2           []byte	//reverse of the first and second ends
	Rev_comp_read1, Rev_comp_read2 []byte	//reverse complement of the first and second ends
	Comp_read1, Comp_read2 []byte			//complement of the first and second ends
	Rev_qual1, Rev_qual2   []byte		//quality of reverse of the first and second ends
	Info1, Info2		   []byte 		//info of the first and second ends
>>>>>>> 730fe2df
}

//Initializing read content
func InitReadInfo(arr_len int) *ReadInfo {
	read_info := new(ReadInfo)
	read_info.Read1, read_info.Read2 = make([]byte, arr_len), make([]byte, arr_len)
	read_info.Qual1, read_info.Qual2 = make([]byte, arr_len), make([]byte, arr_len)
	read_info.Rev_read1, read_info.Rev_read2 = make([]byte, arr_len), make([]byte, arr_len)
	read_info.Rev_comp_read1, read_info.Rev_comp_read2 = make([]byte, arr_len), make([]byte, arr_len)
	read_info.Comp_read1, read_info.Comp_read2 = make([]byte, arr_len), make([]byte, arr_len)
	read_info.Rev_qual1, read_info.Rev_qual2 = make([]byte, arr_len), make([]byte, arr_len)
	read_info.Info1, read_info.Info2 = make([]byte, arr_len), make([]byte, arr_len)
	return read_info
}

//Printing read information
func (read_info *ReadInfo) PrintReads() {
	fmt.Println("read1: ", string(read_info.Read1))
	fmt.Println("read2: ", string(read_info.Read2))
	fmt.Println("qual1: ", string(read_info.Qual1))
	fmt.Println("qual1: ", string(read_info.Qual2))
	fmt.Println("info1: ", string(read_info.Info1))
	fmt.Println("info2: ", string(read_info.Info2))
}

//Computing reverse, reverse complement, and complement of a read.
<<<<<<< HEAD
	func RevComp(read, qual []byte, rev_read, rev_comp_read, comp_read, rev_qual []byte) {
	read_len := len(read)
	for i, elem := range read {
		rev_qual[i] = qual[read_len - 1 - i]
=======
func RevComp(read, qual []byte, rev_read, rev_comp_read, comp_read, rev_qual []byte) {
	read_len := len(read)
	for i, elem := range read {
		rev_qual[i] = qual[read_len-i-1]
>>>>>>> 730fe2df
		if elem == 'A' {
			rev_read[read_len-i-1] = 'A'
			rev_comp_read[read_len-1-i] = 'T'
			comp_read[i] = 'T'
		} else if elem == 'T' {
			rev_read[read_len-i-1] = 'T'
			rev_comp_read[read_len-1-i] = 'A'
			comp_read[i] = 'A'
		} else if elem == 'C' {
			rev_read[read_len-i-1] = 'C'
			rev_comp_read[read_len-1-i] = 'G'
			comp_read[i] = 'G'
		} else if elem == 'G' {
			rev_read[read_len-i-1] = 'G'
			rev_comp_read[read_len-1-i] = 'C'
			comp_read[i] = 'C'
		} else {
			rev_read[read_len-i-1] = elem
			rev_comp_read[read_len-1-i] = elem
			comp_read[i] = elem
		}
	}
}

//Alignment information
//Shared variables between functions for alignment process (computing distance, snp call)
type AlignInfo struct {
	Bw_Dis   [][]int    // Distance matrix for backward alignment
	Fw_Dis   [][]int    // Distance matrix for forward alignment
	Bw_Trace [][][]byte // SNP trace matrix for backward alignment
	Fw_Trace [][][]byte // SNP trace matrix for forward alignment
}

//Allocating memory for share variables for alignment process
func InitAlignInfo(arr_len int) *AlignInfo {
	align_info := new(AlignInfo)
	align_info.Bw_Dis, align_info.Bw_Trace = InitAlignMatrix(arr_len)
	align_info.Fw_Dis, align_info.Fw_Trace = InitAlignMatrix(arr_len)
	return align_info
}

//Initializing variables for computing distance and alignment between reads and multi-genomes.
func InitAlignMatrix(arr_len int) ([][]int, [][][]byte) {
	dis_mtr := make([][]int, arr_len + 1)
	for i := 0; i <= arr_len; i++ {
		dis_mtr[i] = make([]int, arr_len + 1)
	}
	trace_mtr := make([][][]byte, arr_len)
	for i := 0; i < arr_len; i++ {
		trace_mtr[i] = make([][]byte, arr_len)
	}
	return dis_mtr, trace_mtr
}


//--------------------------------------------------------------------------------------------------
//Utilization functions
//--------------------------------------------------------------------------------------------------

//QualtoProb converts base qualities decoded by ASCII codes to probabilities
func QualtoProb(e byte) float64 {
	return math.Pow(10, -(float64(e) - 33)/10.0)
}
//ProbtoQual converts probabilities to phred-scale quality scores
func ProbtoQual(p float64) float32 {
	return float32(-10*math.Log10(1 - p))
}

//--------------------------------------------------------------------------------------------------
// IntervalHasSNP determines whether [i, j] contains SNP positions which are stores in array A.
// This function impelements interpolation search. The array A must be sorted in increasing order.
//--------------------------------------------------------------------------------------------------
func IntervalHasSNP(A []int, i, j int) bool {
	L := 0
	R := len(A) - 1
	var m int
	for A[L] <= i && i <= A[R] && A[L] != A[R] {
		m = L + (R-L)*((i-A[L])/(A[R]-A[L])) //out of range is possible here
		if A[m] < i {
			L = m + 1
		} else if A[m] > i {
			R = m - 1
		} else {
			return i <= j
		}
	}
	return i <= j && L < len(A) && i <= A[L] && j >= A[L]
}<|MERGE_RESOLUTION|>--- conflicted
+++ resolved
@@ -91,20 +91,6 @@
 
 //Read information
 type ReadInfo struct {
-<<<<<<< HEAD
-	Read1		[]byte //first end read
-	Read2		[]byte //second end read
-	Qual1		[]byte //quality info of 1st read
-	Qual2		[]byte //quality info of 2nd read
-	Rev_read1 []byte
-	Rev_comp_read1 []byte
-	Comp_read1 []byte
-	Rev_read2 []byte
-	Rev_comp_read2 []byte
-	Comp_read2 []byte
-	Rev_qual1 []byte
-	Rev_qual2 []byte
-=======
 	Read1, Read2        []byte 		//first and second ends
 	Qual1, Qual2		[]byte 		//quality info of the first read and second ends
 	Rev_read1, Rev_read2           []byte	//reverse of the first and second ends
@@ -112,7 +98,6 @@
 	Comp_read1, Comp_read2 []byte			//complement of the first and second ends
 	Rev_qual1, Rev_qual2   []byte		//quality of reverse of the first and second ends
 	Info1, Info2		   []byte 		//info of the first and second ends
->>>>>>> 730fe2df
 }
 
 //Initializing read content
@@ -139,17 +124,10 @@
 }
 
 //Computing reverse, reverse complement, and complement of a read.
-<<<<<<< HEAD
-	func RevComp(read, qual []byte, rev_read, rev_comp_read, comp_read, rev_qual []byte) {
-	read_len := len(read)
-	for i, elem := range read {
-		rev_qual[i] = qual[read_len - 1 - i]
-=======
 func RevComp(read, qual []byte, rev_read, rev_comp_read, comp_read, rev_qual []byte) {
 	read_len := len(read)
 	for i, elem := range read {
 		rev_qual[i] = qual[read_len-i-1]
->>>>>>> 730fe2df
 		if elem == 'A' {
 			rev_read[read_len-i-1] = 'A'
 			rev_comp_read[read_len-1-i] = 'T'
