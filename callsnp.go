//---------------------------------------------------------------------------------------------------
// Calling SNPs based on read-multigenome alignment.
// Copyright 2014 Nam Sy Vo
//---------------------------------------------------------------------------------------------------

package isc

import (
	"fmt"
	"bufio"
	"math"
	"math/rand"
	"os"
	"strconv"
	"time"
	"sort"
	"sync"
	"bytes"
	"strings"
)

//--------------------------------------------------------------------------------------------------
// Global variables for alignment and SNP calling process.
//--------------------------------------------------------------------------------------------------
var (
	INPUT_INFO	InputInfo	//Input information
	PARA_INFO	ParaInfo	//Parameters information
	RAND_GEN	*rand.Rand 	//Pseudo-random number generator
	INDEX		Index      	//Index for alignment
)


//--------------------------------------------------------------------------------------------------
//For debugging
var (
	TRUE_VAR_COMP, TRUE_VAR_PART, TRUE_VAR_NONE map[int][]byte
)
type Debug_info struct {
	read_info1, read_info2 []byte
	align_pos1, align_pos2 int
	snp_pos1, snp_pos2 []uint32
	snp_base1, snp_base2 [][]byte
	snp_baseq1, snp_baseq2 [][]byte
}
/*
 Log file format:
  align_pos_diff  align_pos1  align_pos2  snp_pos  snp_base  snp_base_qual  snp_qual_prob  true_pos_diff  true_pos1  true_pos2  read_id
  ...
 where:
  one line is corresponding to one variant call
  value is "None" if not exist

 Log file names:
  "tp_snp_comp", "fp_snp_comp", "tp_indel_comp", "fp_indel_comp", "tp_snp_part", "fp_snp_part", "tp_indel_part", "fp_indel_part", \
  "tp_snp_none", "fp_snp_none", "tp_indel_none", "fp_indel_none", "fp_snp_other", "fp_indel_other"
 where:
  tp: true positives snps
  fp: false positive snps
  snp: snp calls
  indel: indel calls
  comp: info at complete knowledge locations
  part: info at partial knowledge locations
  none: info at no knowledge locations
  other: info other locations
*/
//--------------------------------------------------------------------------------------------------


//--------------------------------------------------------------------------------------------------
// SNP represents SNP obtained during alignment phase.
// It serves as temporary variable during SNP calling phase.
//--------------------------------------------------------------------------------------------------
type SNP struct {
	Pos 	uint32 //SNP postion on ref
	Bases 	[]byte //bases of SNP
	BaseQ 	[]byte //quality of bases of SNP
}

//--------------------------------------------------------------------------------------------------
// SNP_Prof represents all possible SNPs and their probablilties at all positions on reference multigenome.
// This struct also has functions defined on it for calling SNPs.
// SNP_Calls stores all possible variants at each position and their probablilities of being SNP calls.
// Their initial (prior) probablities will be obtained from reference genomes and SNP profiles.
// Their posterior probabilities will be updated during alignment phase based on information from read-multigenome alignment
type SNP_Prof struct {
	SNP_Calls 	map[uint32]map[string]float64
}

//--------------------------------------------------------------------------------------------------
// InitIndex initializes indexes and parameters.
// This function will be called from main program.
//--------------------------------------------------------------------------------------------------
func (S *SNP_Prof) Init(input_info InputInfo) {

	INPUT_INFO = input_info
	PARA_INFO = *SetPara(100, 0.001)
	INDEX.Init()

	// Assign all possible SNPs and their prior probabilities from SNP profile.
	S.SNP_Calls = make(map[uint32]map[string]float64)
	
	RAND_GEN = rand.New(rand.NewSource(time.Now().UnixNano()))

	TRUE_VAR_COMP = LoadTrueVar("/data/nsvo/test_data/GRCh37_chr1/refs/mutate-0.3300/variant_comp.txt")
	TRUE_VAR_PART = LoadTrueVar("/data/nsvo/test_data/GRCh37_chr1/refs/mutate-0.3300/variant_part.txt")
	TRUE_VAR_NONE = LoadTrueVar("/data/nsvo/test_data/GRCh37_chr1/refs/mutate-0.3300/variant_none.txt")
}

//--------------------------------------------------------------------------------------------------
// CallSNPs initializes share variables, channels, reads input reads, finds all possible SNPs,
// and updates SNP information in SNP_Prof.
// This function will be called from main program.
//--------------------------------------------------------------------------------------------------
<<<<<<< HEAD
func (S *SNP_Prof) CallSNPs() (int, int) {

	//Initialize inter-function share variables
	r_len := PARA_INFO.Read_len
	read_info := make([]ReadInfo, INPUT_INFO.Routine_num)
	for i := 0; i < INPUT_INFO.Routine_num; i++ {
		read_info[i].Read1, read_info[i].Read2 = make([]byte, r_len), make([]byte, r_len)
		read_info[i].Qual1, read_info[i].Qual2 = make([]byte, r_len), make([]byte, r_len)
		read_info[i].Rev_read1, read_info[i].Rev_read2 = make([]byte, r_len), make([]byte, r_len)
		read_info[i].Rev_comp_read1, read_info[i].Rev_comp_read2 = make([]byte, r_len), make([]byte, r_len)
		read_info[i].Comp_read1, read_info[i].Comp_read2 = make([]byte, r_len), make([]byte, r_len)
		read_info[i].Rev_qual1, read_info[i].Rev_qual2 = make([]byte, r_len), make([]byte, r_len)
	}
	align_info := make([]AlignInfo, INPUT_INFO.Routine_num)
	for i := 0; i < INPUT_INFO.Routine_num; i++ {
		align_info[i].InitAlignInfo(PARA_INFO.Read_len)
	}
	match_pos := make([][]int, INPUT_INFO.Routine_num)
	for i := 0; i < INPUT_INFO.Routine_num; i++ {
		match_pos[i] = make([]int, PARA_INFO.Max_match)
	}
=======
func (S *SNP_Prof) CallSNPs() {
>>>>>>> 730fe2df

	//The channel read_signal is used for signaling between goroutines which run ReadReads and FindSNPs,
	//when a FindSNPs goroutine finish copying a read to its own memory, it signals ReadReads goroutine to scan next reads.
	read_signal := make(chan bool)

	//Call a goroutine to read input reads
	read_data := make(chan *ReadInfo, INPUT_INFO.Routine_num)
	go S.ReadReads(read_data, read_signal)

	//Call goroutines to find SNPs, pass shared variable to each goroutine
	snp_results := make(chan SNP)
	debug_info := make(chan Debug_info)
	var wg sync.WaitGroup
	for i := 0; i < INPUT_INFO.Routine_num; i++ {
		go S.FindSNPs(read_data, read_signal, snp_results, &wg, debug_info)
	}
	go func() {
		wg.Wait()
		close(snp_results)
		close(debug_info)
	}()
	//Collect SNPs from results channel and update SNPs and their probabilities
	go func() {
		var snp SNP
		for snp = range snp_results {
			if len(snp.Bases) == 1 {
				S.UpdateSNPProb(snp)
			} else {
				S.UpdateIndelProb(snp)
			}
		}
	}()
	ProcessDebugInfo(debug_info)
}

//Write debug info to files
func ProcessDebugInfo(debug_info chan Debug_info) {
	var i int
	var snp_pos uint32

	files := make([]*os.File, 14)
	file_names := []string{"tp_snp_comp", "fp_snp_comp", "tp_indel_comp", "fp_indel_comp", "tp_snp_part", "fp_snp_part", "tp_indel_part", "fp_indel_part", "tp_snp_none", "fp_snp_none", "tp_indel_none", "fp_indel_none", "fp_snp_other", "fp_indel_other"}
	for i, file_name := range file_names {
		files[i], _ = os.Create(INPUT_INFO.SNP_call_file + "." + file_name)
		defer files[i].Close()
	}
	for d := range debug_info {
		if len(d.snp_pos1) > 0 {
			for i, snp_pos = range d.snp_pos1 {
				if len(d.snp_base1[i]) == 0 {
					OutputDebugInfo(files, d, snp_pos, []byte{'.'}, []byte{'I'})
				} else {
					OutputDebugInfo(files, d, snp_pos, d.snp_base1[i], d.snp_baseq1[i])
				}
			}
		}
		if len(d.snp_pos2) > 0 {
			for i, snp_pos = range d.snp_pos2 {
				if len(d.snp_base2[i]) == 0 {
					OutputDebugInfo(files, d, snp_pos, []byte{'.'}, []byte{'I'})
				} else {
					OutputDebugInfo(files, d, snp_pos, d.snp_base2[i], d.snp_baseq2[i])
				}
			}
		}
	}
}

func OutputDebugInfo(files []*os.File, d Debug_info, snp_pos uint32, snp_base []byte, snp_baseq []byte) {
	var ok bool
	var val []byte
	if val, ok = TRUE_VAR_COMP[int(snp_pos)]; ok {
		if len(snp_base) == 1 {
			if snp_base[0] == val[0] {
				WriteDebugInfo(files[0], d, snp_pos, snp_base, snp_baseq)
			} else {
				WriteDebugInfo(files[1], d, snp_pos, snp_base, snp_baseq)
			}
		} else {
			if bytes.Equal(snp_base, val) {
				WriteDebugInfo(files[2], d, snp_pos, snp_base, snp_baseq)
			} else {
				WriteDebugInfo(files[3], d, snp_pos, snp_base, snp_baseq)
			}
		}
	} else if val, ok = TRUE_VAR_PART[int(snp_pos)]; ok {
		if len(snp_base) == 1 {
			if snp_base[0] == val[0] {
				WriteDebugInfo(files[4], d, snp_pos, snp_base, snp_baseq)
			} else {
				WriteDebugInfo(files[5], d, snp_pos, snp_base, snp_baseq)
			}
		} else {
			if bytes.Equal(snp_base, val) {
				WriteDebugInfo(files[6], d, snp_pos, snp_base, snp_baseq)
			} else {
				WriteDebugInfo(files[7], d, snp_pos, snp_base, snp_baseq)
			}
		}
	} else if val, ok = TRUE_VAR_NONE[int(snp_pos)]; ok {
		if len(snp_base) == 1 {
			if snp_base[0] == val[0] {
				WriteDebugInfo(files[8], d, snp_pos, snp_base, snp_baseq)
			} else {
				WriteDebugInfo(files[9], d, snp_pos, snp_base, snp_baseq)
			}
		} else {
			if bytes.Equal(snp_base, val) {
				WriteDebugInfo(files[10], d, snp_pos, snp_base, snp_baseq)
			} else {
				WriteDebugInfo(files[11], d, snp_pos, snp_base, snp_baseq)
			}
		}
	} else {
		if len(snp_base) == 1 {
			WriteDebugInfo(files[12], d, snp_pos, snp_base, snp_baseq)
		} else {
			WriteDebugInfo(files[13], d, snp_pos, snp_base, snp_baseq)
		}
	}
}

func WriteDebugInfo(file *os.File, d Debug_info, snp_pos uint32, snp_base []byte, snp_baseq []byte) {

	if d.align_pos1 != 0 && d.align_pos2 != 0 {
		file.WriteString(strconv.Itoa(d.align_pos1 - d.align_pos2) + "\t")
	} else {
		file.WriteString("None\t")
	}
	file.WriteString(strconv.Itoa(d.align_pos1) + "\t" + strconv.Itoa(d.align_pos2) + "\t")
	file.WriteString(strconv.Itoa(int(snp_pos)) + "\t" + string(snp_base) + "\t")
	file.WriteString(strconv.FormatFloat(math.Pow(10, -(float64(snp_baseq[0]) - 33)/10.0), 'f', 5, 32) + "\t")
	//file.WriteString(string(d.read_info1[32:]) + "\n")
	
	tokens := bytes.Split(d.read_info1, []byte{'_'})
	if len(tokens) >= 11 {
		true_pos1, err1 := strconv.ParseInt(string(tokens[2]), 10, 64)
		true_pos2, err2 := strconv.ParseInt(string(tokens[3]), 10, 64)
		if err1 == nil && err2 == nil {
			file.WriteString(strconv.FormatInt(true_pos1 - true_pos2, 10) + "\t" + strconv.FormatInt(true_pos1, 10) + "\t" + strconv.FormatInt(true_pos2, 10) + "\t")
		} else {
			file.WriteString("None\tNone\tNone\t")
		}
		file.WriteString(string(tokens[10]) + "\n")
	} else {
		file.WriteString("None\tNone\tNone\tNone\n")
	}

	file.Sync()
}

//Load true variants for debugging
func LoadTrueVar(file_name string) map[int][]byte {
	barr := make(map[int][]byte)

	f, err := os.Open(file_name)
	if err != nil {
		fmt.Printf("%v\n", err)
		os.Exit(1)
	}
	defer f.Close()
	br := bufio.NewReader(f)
	for {
		line, err := br.ReadString('\n')
		if err != nil {
			break
		}
		sline := string(line[:len(line)-1])
		split := strings.Split(sline, "\t")
		k, _ := strconv.ParseInt(split[0], 10, 64)
		b := make([]byte, len(split[1]))
		copy(b, split[1])
		barr[int(k)] = b
	}
	return barr
}

//--------------------------------------------------------------------------------------------------
// ReadReads reads all reads from input FASTQ files and put them into data channel.
//--------------------------------------------------------------------------------------------------
func (S *SNP_Prof) ReadReads(read_data chan *ReadInfo, read_signal chan bool) {

	fn1, fn2 := INPUT_INFO.Read_file_1, INPUT_INFO.Read_file_2
	f1, err_f1 := os.Open(fn1)
	if err_f1 != nil {
		panic("Error opening input read file " + fn1)
	}
	defer f1.Close()
	f2, err_f2 := os.Open(fn2)
	if err_f2 != nil {
		panic("Error opening input read file " + fn2)
	}
	defer f2.Close()

	read_num := 0
	scanner1 := bufio.NewScanner(f1)
	scanner2 := bufio.NewScanner(f2)
<<<<<<< HEAD
	var read_info ReadInfo
	read_info.Read1, read_info.Read2 = make([]byte, 100), make([]byte, 100)
	read_info.Qual1, read_info.Qual2 = make([]byte, 100), make([]byte, 100)
	for scanner1.Scan() && scanner2.Scan() { //ignore 1st lines in input FASTQ files
=======
	read_info := InitReadInfo(PARA_INFO.Read_len)
	for scanner1.Scan() && scanner2.Scan() {
		copy(read_info.Info1, scanner1.Bytes()) //use 1st line in input FASTQ file 1
		copy(read_info.Info2, scanner2.Bytes()) //use 1st line in input FASTQ file 2
		read_info.Info1 = read_info.Info1[0:len(scanner1.Bytes())]
		read_info.Info2 = read_info.Info2[0:len(scanner2.Bytes())]
>>>>>>> 730fe2df
		scanner1.Scan()
		scanner2.Scan()
		copy(read_info.Read1, scanner1.Bytes()) //use 2nd line in input FASTQ file 1
		copy(read_info.Read2, scanner2.Bytes()) //use 2nd line in input FASTQ file 2
		scanner1.Scan() //ignore 3rd line in 1st input FASTQ file 1
		scanner2.Scan() //ignore 3rd line in 2nd input FASTQ file 2
		scanner1.Scan()
		scanner2.Scan()
		copy(read_info.Qual1, scanner1.Bytes()) //use 4th line in input FASTQ file 1
		copy(read_info.Qual2, scanner2.Bytes()) //use 4th line in input FASTQ file 2
		if len(read_info.Read1) > 0 && len(read_info.Read2) > 0 {
			read_num++
			read_data <- read_info
			read_signal <- true
		}
		//if read_num%10000 == 0 {
		//	PrintMemStats("Memstats after distributing 10000 reads")
		//}
	}
	close(read_data)
}

//--------------------------------------------------------------------------------------------------
// FindSNPs takes data from data channel, find all possible SNPs and put them into results channel.
//--------------------------------------------------------------------------------------------------
func (S *SNP_Prof) FindSNPs(read_data chan *ReadInfo, read_signal chan bool, snp_results chan SNP, 
	wg *sync.WaitGroup, debug_info chan Debug_info) {

	//Initialize inter-function share variables
	read_info := InitReadInfo(PARA_INFO.Read_len)
	align_info := InitAlignInfo(PARA_INFO.Read_len)
	match_pos := make([]int, PARA_INFO.Max_match)

	wg.Add(1)
	defer wg.Done()
	for read := range read_data {
		//PrintMemStats("Before copying all info from data chan")
		copy(read_info.Info1, read.Info1)
		copy(read_info.Info2, read.Info2)
		read_info.Info1 = read_info.Info1[0:len(read.Info1)]
		read_info.Info2 = read_info.Info2[0:len(read.Info2)]
		copy(read_info.Read1, read.Read1)
		copy(read_info.Read2, read.Read2)
		copy(read_info.Qual1, read.Qual1)
		copy(read_info.Qual2, read.Qual2)
		<- read_signal

		//PrintMemStats("After copying all info from data chan")
		RevComp(read_info.Read1, read_info.Qual1, read_info.Rev_read1, read_info.Rev_comp_read1, read_info.Comp_read1, read_info.Rev_qual1)
		//PrintMemStats("After calculating RevComp for Read1")
		RevComp(read_info.Read2, read_info.Qual2, read_info.Rev_read2, read_info.Rev_comp_read2, read_info.Comp_read2, read_info.Rev_qual2)
		//PrintMemStats("After calculating RevComp for Read2")

		S.FindSNPsFromReads(read_info, snp_results, align_info, match_pos, debug_info)
		//PrintMemStats("After finding all SNPs from reads")
	}
}

//--------------------------------------------------------------------------------------------------
// FindSNPsFromReads returns SNPs found from alignment between pair-end reads and the multigenome.
// This version treats each end of the reads independently.
//--------------------------------------------------------------------------------------------------
<<<<<<< HEAD
func (S *SNP_Prof) FindSNPsFromReads(read_info *ReadInfo, snp_results chan SNP, align_info *AlignInfo, match_pos []int) {

	//Find SNPs for the first end
	//PrintMemStats("Before FindSNPsFromEnd1")
	snps1, _ := S.FindSNPsFromEachEnd(read_info.Read1, read_info.Rev_read1, read_info.Rev_comp_read1, 
=======
func (S *SNP_Prof) FindSNPsFromReads(read_info *ReadInfo, snp_results chan SNP, align_info *AlignInfo, match_pos []int, debug_info chan Debug_info) {

	//Find SNPs for the first end
	//PrintMemStats("Before FindSNPsFromEnd1")
	snps1, left_most_pos1 := S.FindSNPsFromEachEnd(read_info.Read1, read_info.Rev_read1, read_info.Rev_comp_read1, 
>>>>>>> 730fe2df
		read_info.Comp_read1, read_info.Qual1, read_info.Rev_qual1, align_info, match_pos)
	//PrintMemStats("After FindSNPsFromEnd1")

	//Find SNPs for the second end
	//PrintMemStats("Before FindSNPsFromEnd2")
<<<<<<< HEAD
	snps2, _ := S.FindSNPsFromEachEnd(read_info.Read2, read_info.Rev_read2, read_info.Rev_comp_read2, 
=======
	snps2, left_most_pos2 := S.FindSNPsFromEachEnd(read_info.Read2, read_info.Rev_read2, read_info.Rev_comp_read2, 
>>>>>>> 730fe2df
		read_info.Comp_read2, read_info.Qual2, read_info.Rev_qual2, align_info, match_pos)
	//PrintMemStats("After FindSNPsFromEnd2")

	//Will process constrants of two ends here
	//...
	var d Debug_info
	d.read_info1 = make([]byte, len(read_info.Info1))
	d.read_info2 = make([]byte, len(read_info.Info2))
	copy(d.read_info1, read_info.Info1)
	copy(d.read_info2, read_info.Info2)
	d.align_pos1 = left_most_pos1
	d.align_pos2 = left_most_pos2

	var snp SNP
	if len(snps1) > 0 {
		for _, snp = range snps1 {
			snp_results <- snp
			d.snp_pos1 = append(d.snp_pos1, snp.Pos)
			d.snp_base1 = append(d.snp_base1, snp.Bases)
			d.snp_baseq1 = append(d.snp_baseq1, snp.BaseQ)
		}
	}
	if len(snps2) > 0 {
		for _, snp = range snps2 {
			snp_results <- snp
			d.snp_pos2 = append(d.snp_pos2, snp.Pos)
			d.snp_base2 = append(d.snp_base2, snp.Bases)
			d.snp_baseq2 = append(d.snp_baseq2, snp.BaseQ)
		}
	}
	debug_info <- d
}

//---------------------------------------------------------------------------------------------------
// FindSNPsFromEachEnd find SNPs from alignment between read (one end) and multigenome.
//---------------------------------------------------------------------------------------------------
func (S *SNP_Prof) FindSNPsFromEachEnd(read, rev_read, rev_comp_read, comp_read, qual, rev_qual []byte, 
<<<<<<< HEAD
	align_info *AlignInfo, match_pos []int) ([]SNP, bool) {
=======
	align_info *AlignInfo, match_pos []int) ([]SNP, int) {
>>>>>>> 730fe2df
	var has_seeds bool
	var p, s_pos, e_pos int
	var loop_num, match_num int
	var snps []SNP

	p = INPUT_INFO.Start_pos
	loop_num = 1
	var left_most_pos int
	for loop_num <= PARA_INFO.Iter_num {
		//fmt.Println(loop_num, "\tread2")
		//PrintMemStats("Before FindSeeds, original_read, loop_num " + strconv.Itoa(loop_num))
		s_pos, e_pos, match_num, has_seeds = INDEX.FindSeeds(read, rev_read, p, match_pos)
		//PrintMemStats("After FindSeeds, original_read, loop_num " + strconv.Itoa(loop_num))
		if has_seeds {
			//fmt.Println("read2, has seed\t", s_pos, "\t", e_pos, "\t", string(read_info.Read2))
			//PrintMemStats("Before FindSNPsFromMatch, original_read, loop_num " + strconv.Itoa(loop_num))
			snps, left_most_pos = S.FindSNPsFromMatch(read, qual, s_pos, e_pos, match_pos, match_num, align_info)
			//PrintMemStats("After FindSeeds, original_read, loop_num " + strconv.Itoa(loop_num))
			if len(snps) > 0 {
				//fmt.Println("read2, has snp\t", s_pos, "\t", e_pos, "\t", string(read_info.Read2))
<<<<<<< HEAD
				return snps, true
=======
				return snps, left_most_pos
>>>>>>> 730fe2df
			}
		}
		//Find SNPs for the reverse complement of the second end
		//PrintMemStats("Before FindSeeds, revcomp_read, loop_num " + strconv.Itoa(loop_num))
		s_pos, e_pos, match_num, has_seeds = INDEX.FindSeeds(rev_comp_read, comp_read, p, match_pos)
		//PrintMemStats("After FindSeeds, revcomp_read, loop_num " + strconv.Itoa(loop_num))
		if has_seeds {
			//fmt.Println("rc_read2, has seed\t", s_pos, "\t", e_pos, "\t", string(read_info.Rev_comp_read2))
			//PrintMemStats("Before FindSNPsFromMatch, revcomp_read, loop_num " + strconv.Itoa(loop_num))
<<<<<<< HEAD
			snps = S.FindSNPsFromMatch(rev_comp_read, rev_qual, s_pos, e_pos, match_pos, match_num, align_info)
			//PrintMemStats("After FindSNPsFromMatch, revcomp_read, loop_num " + strconv.Itoa(loop_num))
			if len(snps) > 0 {
				//fmt.Println("rc_read2, has snp\t", s_pos, "\t", e_pos, "\t", string(read_info.Rev_comp_read2))
				return snps, false
=======
			snps, left_most_pos = S.FindSNPsFromMatch(rev_comp_read, rev_qual, s_pos, e_pos, match_pos, match_num, align_info)
			//PrintMemStats("After FindSNPsFromMatch, revcomp_read, loop_num " + strconv.Itoa(loop_num))
			if len(snps) > 0 {
				//fmt.Println("rc_read2, has snp\t", s_pos, "\t", e_pos, "\t", string(read_info.Rev_comp_read2))
				return snps, left_most_pos
>>>>>>> 730fe2df
			}
		}
		//Take a new position to search
		if INPUT_INFO.Search_mode == 1 {
			p = RAND_GEN.Intn(len(read) - 1) + 1
		} else if INPUT_INFO.Search_mode == 2 {
			p = p + INPUT_INFO.Search_step
		}
		loop_num++
	}
<<<<<<< HEAD
	return snps, true
=======
	return snps, left_most_pos
>>>>>>> 730fe2df
}

//---------------------------------------------------------------------------------------------------
// FindSNPsFromMatch finds SNPs from extensions of matches between read (one end) and multigenome.
//---------------------------------------------------------------------------------------------------
func (S *SNP_Prof) FindSNPsFromMatch(read, qual []byte, s_pos, e_pos int, 
	match_pos []int, match_num int, align_info *AlignInfo) ([]SNP, int) {

	var pos, k, dis int
	var left_snp_pos, right_snp_pos, left_snp_idx, right_snp_idx []int
	var left_snp_val, right_snp_val [][]byte
	var snps []SNP
	var snp SNP

	min_dis := INF
	var left_most_pos, min_pos int
	for i := 0; i < match_num; i++ {
		pos = match_pos[i]
		//PrintMemStats("Before FindExtensions, match_num " + strconv.Itoa(i))
		dis, left_snp_pos, left_snp_val, left_snp_idx, right_snp_pos, right_snp_val, right_snp_idx, left_most_pos =
			 INDEX.FindExtensions(read, s_pos, e_pos, pos, align_info)
		//PrintMemStats("After FindExtensions, match_num " + strconv.Itoa(i))
		if dis <= PARA_INFO.Dist_thres {
			if len(left_snp_pos) != 0 || len(right_snp_pos) != 0 {
				if min_dis > dis {
					min_dis = dis
					min_pos = left_most_pos
					snps = make([]SNP, 0)
					for k = 0; k < len(left_snp_pos); k++ {
						//PrintMemStats("Before GetSNP left, snp_num " + strconv.Itoa(k))
						left_snp_qual := make([]byte, len(left_snp_val[k]))
						copy(left_snp_qual, qual[left_snp_idx[k] : left_snp_idx[k] + len(left_snp_val[k])])
						snp.Pos, snp.Bases, snp.BaseQ = uint32(left_snp_pos[k]), left_snp_val[k], left_snp_qual
						snps = append(snps, snp)
						//PrintMemStats("After GetSNP left, snp_num " + strconv.Itoa(k))
					}
					for k = 0; k < len(right_snp_pos); k++ {
						//PrintMemStats("Before GetSNP right, snp_num " + strconv.Itoa(k))
						right_snp_qual := make([]byte, len(right_snp_val[k]))
						copy(right_snp_qual, qual[right_snp_idx[k] : right_snp_idx[k] + len(right_snp_val[k])])
						snp.Pos, snp.Bases, snp.BaseQ = uint32(right_snp_pos[k]), right_snp_val[k], right_snp_qual
						snps = append(snps, snp)
						//PrintMemStats("After GetSNP right, snp_num " + strconv.Itoa(k))
					}
				}
			}
		}
	}
	return snps, min_pos
}

//---------------------------------------------------------------------------------------------------
// UpdateSNPProb updates SNP probablilities for all possible SNPs.
// Input: a snp of type SNP.
// Output: updated S.SNP_Calls[snp.Pos] based on snp.Bases and snp.BaseQ using Bayesian method.
//---------------------------------------------------------------------------------------------------
func (S *SNP_Prof) UpdateSNPProb(snp SNP) {
	pos := snp.Pos
	a := string(snp.Bases)
	q := snp.BaseQ[0]

	var p float64
	p_ab := make(map[string]float64)
	p_a := 0.0

	if _, snp_call_exist := S.SNP_Calls[pos]; !snp_call_exist {
		S.SNP_Calls[pos] = make(map[string]float64)
		if snps, snp_prof_exist := INDEX.SNP_PROF[int(pos)]; snp_prof_exist {
			snp_prof_num := len(snps)
			for idx, snp := range snps {
				S.SNP_Calls[pos][string(snp)] = float64(INDEX.SNP_AF[int(pos)][idx]) - float64(snp_prof_num) * EPSILON
			}
		} else {
			S.SNP_Calls[pos][string(INDEX.SEQ[int(pos)])] = 1 - 3 * EPSILON
		}
		for _, b := range STD_BASES {
			if _, ok := S.SNP_Calls[pos][string(b)]; !ok {
				S.SNP_Calls[pos][string(b)] = EPSILON
			}
		}
	}

	for b, p_b := range(S.SNP_Calls[pos]) {
		if a == b {
			p = 1.0 - math.Pow(10, -(float64(q) - 33) / 10.0) //Phred-encoding factor (33) need to be estimated from input data
		} else {
			p = math.Pow(10, -(float64(q) - 33) / 10.0) / 3 //need to be refined, e.g., checked with diff cases (snp vs. indel)
		}
		p_ab[b] = p
		p_a += p_b * p_ab[b]
	}
	for b, p_b := range(S.SNP_Calls[pos]) {
		S.SNP_Calls[pos][b] = p_b * (p_ab[b] / p_a)
	}
}

//---------------------------------------------------------------------------------------------------
// UpdateIndelProb updates Indel probablilities for all possible Indels.
// Input: a snp of type SNP.
// Output: updated S.SNP_Calls[snp.Pos] based on snp.Bases and snp.BaseQ using Bayesian method.
//---------------------------------------------------------------------------------------------------
func (S *SNP_Prof) UpdateIndelProb(snp SNP) {
	pos := snp.Pos
	a := string(snp.Bases)
	q := snp.BaseQ
	if len(a) == 0 {
		a = "."
		q = []byte{'I'} //need to be changed to a proper value
	}

	var p float64
	var qi byte
	p_ab := make(map[string]float64)
	p_a := 0.0

	if _, snp_call_exist := S.SNP_Calls[pos]; !snp_call_exist {
		S.SNP_Calls[pos] = make(map[string]float64)
		if snps, snp_prof_exist := INDEX.SNP_PROF[int(pos)]; snp_prof_exist {
			snp_prof_num := len(snps)
			for idx, snp := range snps {
				S.SNP_Calls[pos][string(snp)] = float64(INDEX.SNP_AF[int(pos)][idx]) - float64(snp_prof_num) * EPSILON
			}
		} else {
			S.SNP_Calls[pos][string(INDEX.SEQ[int(pos)])] = 1 - 3 * EPSILON
		}
		for _, b := range STD_BASES {
			if _, ok := S.SNP_Calls[pos][string(b)]; !ok {
				S.SNP_Calls[pos][string(b)] = EPSILON
			}
		}
	}

	if _, ok := S.SNP_Calls[pos][a]; !ok {
		S.SNP_Calls[pos][a] = EPSILON
	}

	for b, p_b := range(S.SNP_Calls[pos]) {
		p = 1
		if a == b {
			for _, qi = range q {
				p *= (1.0 - math.Pow(10, -(float64(qi) - 33) / 10.0)) //Phred-encoding factor (33) need to be estimated from input data
			}
		} else {
			for _, qi = range q {
				p *= (math.Pow(10, -(float64(qi) - 33) / 10.0) / 3) //need to be refined, e.g., checked with diff cases (snp vs. indel)
			}
		}
		p_ab[b] = p
		p_a += p_b * p_ab[b]
	}
	for b, p_b := range(S.SNP_Calls[pos]) {
		S.SNP_Calls[pos][b] = p_b * (p_ab[b] / p_a)
	}
}

//-------------------------------------------------------------------------------------------------------
// OutputSNPCalls determines SNP calls, convert their probabilities to Phred scores, and writes them to file
// in proper format (VCF-like format in this version).
//-------------------------------------------------------------------------------------------------------
func (S *SNP_Prof) OutputSNPCalls() {

	file, err := os.Create(INPUT_INFO.SNP_call_file)
	if err != nil {
		return
	}
	defer file.Close()

	var snp_pos uint32
	var str_snp_pos, snp_qual string

	SNP_Pos := make([]int, 0, len(S.SNP_Calls))
	for snp_pos, _ = range S.SNP_Calls {
		SNP_Pos = append(SNP_Pos, int(snp_pos))
	}
	sort.Ints(SNP_Pos)

	var snp_call_prob, snp_prob float64
	var snp_call, snp string
	for _, pos := range SNP_Pos {
		snp_pos = uint32(pos)
		str_snp_pos = strconv.Itoa(pos)
		snp_call_prob = 0
		for snp, snp_prob = range S.SNP_Calls[snp_pos] {
			if snp_call_prob < snp_prob {
				snp_call_prob = snp_prob
				snp_call = snp
			}
		}
		snp_qual = strconv.FormatFloat(-10 * math.Log10(1 - snp_call_prob), 'f', 5, 32)
		if snp_qual != "+Inf" {
			_, err = file.WriteString(str_snp_pos + "\t" + snp_call + "\t" + snp_qual + "\n")
		} else {
			_, err = file.WriteString(str_snp_pos + "\t" + snp_call + "\t1000\n")
		}
		if err != nil {
			fmt.Println(err)
			break
		}
	}
}<|MERGE_RESOLUTION|>--- conflicted
+++ resolved
@@ -111,32 +111,7 @@
 // and updates SNP information in SNP_Prof.
 // This function will be called from main program.
 //--------------------------------------------------------------------------------------------------
-<<<<<<< HEAD
-func (S *SNP_Prof) CallSNPs() (int, int) {
-
-	//Initialize inter-function share variables
-	r_len := PARA_INFO.Read_len
-	read_info := make([]ReadInfo, INPUT_INFO.Routine_num)
-	for i := 0; i < INPUT_INFO.Routine_num; i++ {
-		read_info[i].Read1, read_info[i].Read2 = make([]byte, r_len), make([]byte, r_len)
-		read_info[i].Qual1, read_info[i].Qual2 = make([]byte, r_len), make([]byte, r_len)
-		read_info[i].Rev_read1, read_info[i].Rev_read2 = make([]byte, r_len), make([]byte, r_len)
-		read_info[i].Rev_comp_read1, read_info[i].Rev_comp_read2 = make([]byte, r_len), make([]byte, r_len)
-		read_info[i].Comp_read1, read_info[i].Comp_read2 = make([]byte, r_len), make([]byte, r_len)
-		read_info[i].Rev_qual1, read_info[i].Rev_qual2 = make([]byte, r_len), make([]byte, r_len)
-	}
-	align_info := make([]AlignInfo, INPUT_INFO.Routine_num)
-	for i := 0; i < INPUT_INFO.Routine_num; i++ {
-		align_info[i].InitAlignInfo(PARA_INFO.Read_len)
-	}
-	match_pos := make([][]int, INPUT_INFO.Routine_num)
-	for i := 0; i < INPUT_INFO.Routine_num; i++ {
-		match_pos[i] = make([]int, PARA_INFO.Max_match)
-	}
-=======
 func (S *SNP_Prof) CallSNPs() {
->>>>>>> 730fe2df
-
 	//The channel read_signal is used for signaling between goroutines which run ReadReads and FindSNPs,
 	//when a FindSNPs goroutine finish copying a read to its own memory, it signals ReadReads goroutine to scan next reads.
 	read_signal := make(chan bool)
@@ -333,19 +308,12 @@
 	read_num := 0
 	scanner1 := bufio.NewScanner(f1)
 	scanner2 := bufio.NewScanner(f2)
-<<<<<<< HEAD
-	var read_info ReadInfo
-	read_info.Read1, read_info.Read2 = make([]byte, 100), make([]byte, 100)
-	read_info.Qual1, read_info.Qual2 = make([]byte, 100), make([]byte, 100)
-	for scanner1.Scan() && scanner2.Scan() { //ignore 1st lines in input FASTQ files
-=======
 	read_info := InitReadInfo(PARA_INFO.Read_len)
 	for scanner1.Scan() && scanner2.Scan() {
 		copy(read_info.Info1, scanner1.Bytes()) //use 1st line in input FASTQ file 1
 		copy(read_info.Info2, scanner2.Bytes()) //use 1st line in input FASTQ file 2
 		read_info.Info1 = read_info.Info1[0:len(scanner1.Bytes())]
 		read_info.Info2 = read_info.Info2[0:len(scanner2.Bytes())]
->>>>>>> 730fe2df
 		scanner1.Scan()
 		scanner2.Scan()
 		copy(read_info.Read1, scanner1.Bytes()) //use 2nd line in input FASTQ file 1
@@ -408,29 +376,17 @@
 // FindSNPsFromReads returns SNPs found from alignment between pair-end reads and the multigenome.
 // This version treats each end of the reads independently.
 //--------------------------------------------------------------------------------------------------
-<<<<<<< HEAD
-func (S *SNP_Prof) FindSNPsFromReads(read_info *ReadInfo, snp_results chan SNP, align_info *AlignInfo, match_pos []int) {
-
-	//Find SNPs for the first end
-	//PrintMemStats("Before FindSNPsFromEnd1")
-	snps1, _ := S.FindSNPsFromEachEnd(read_info.Read1, read_info.Rev_read1, read_info.Rev_comp_read1, 
-=======
 func (S *SNP_Prof) FindSNPsFromReads(read_info *ReadInfo, snp_results chan SNP, align_info *AlignInfo, match_pos []int, debug_info chan Debug_info) {
 
 	//Find SNPs for the first end
 	//PrintMemStats("Before FindSNPsFromEnd1")
 	snps1, left_most_pos1 := S.FindSNPsFromEachEnd(read_info.Read1, read_info.Rev_read1, read_info.Rev_comp_read1, 
->>>>>>> 730fe2df
 		read_info.Comp_read1, read_info.Qual1, read_info.Rev_qual1, align_info, match_pos)
 	//PrintMemStats("After FindSNPsFromEnd1")
 
 	//Find SNPs for the second end
 	//PrintMemStats("Before FindSNPsFromEnd2")
-<<<<<<< HEAD
-	snps2, _ := S.FindSNPsFromEachEnd(read_info.Read2, read_info.Rev_read2, read_info.Rev_comp_read2, 
-=======
 	snps2, left_most_pos2 := S.FindSNPsFromEachEnd(read_info.Read2, read_info.Rev_read2, read_info.Rev_comp_read2, 
->>>>>>> 730fe2df
 		read_info.Comp_read2, read_info.Qual2, read_info.Rev_qual2, align_info, match_pos)
 	//PrintMemStats("After FindSNPsFromEnd2")
 
@@ -468,11 +424,7 @@
 // FindSNPsFromEachEnd find SNPs from alignment between read (one end) and multigenome.
 //---------------------------------------------------------------------------------------------------
 func (S *SNP_Prof) FindSNPsFromEachEnd(read, rev_read, rev_comp_read, comp_read, qual, rev_qual []byte, 
-<<<<<<< HEAD
-	align_info *AlignInfo, match_pos []int) ([]SNP, bool) {
-=======
 	align_info *AlignInfo, match_pos []int) ([]SNP, int) {
->>>>>>> 730fe2df
 	var has_seeds bool
 	var p, s_pos, e_pos int
 	var loop_num, match_num int
@@ -493,11 +445,7 @@
 			//PrintMemStats("After FindSeeds, original_read, loop_num " + strconv.Itoa(loop_num))
 			if len(snps) > 0 {
 				//fmt.Println("read2, has snp\t", s_pos, "\t", e_pos, "\t", string(read_info.Read2))
-<<<<<<< HEAD
-				return snps, true
-=======
 				return snps, left_most_pos
->>>>>>> 730fe2df
 			}
 		}
 		//Find SNPs for the reverse complement of the second end
@@ -507,19 +455,11 @@
 		if has_seeds {
 			//fmt.Println("rc_read2, has seed\t", s_pos, "\t", e_pos, "\t", string(read_info.Rev_comp_read2))
 			//PrintMemStats("Before FindSNPsFromMatch, revcomp_read, loop_num " + strconv.Itoa(loop_num))
-<<<<<<< HEAD
-			snps = S.FindSNPsFromMatch(rev_comp_read, rev_qual, s_pos, e_pos, match_pos, match_num, align_info)
-			//PrintMemStats("After FindSNPsFromMatch, revcomp_read, loop_num " + strconv.Itoa(loop_num))
-			if len(snps) > 0 {
-				//fmt.Println("rc_read2, has snp\t", s_pos, "\t", e_pos, "\t", string(read_info.Rev_comp_read2))
-				return snps, false
-=======
 			snps, left_most_pos = S.FindSNPsFromMatch(rev_comp_read, rev_qual, s_pos, e_pos, match_pos, match_num, align_info)
 			//PrintMemStats("After FindSNPsFromMatch, revcomp_read, loop_num " + strconv.Itoa(loop_num))
 			if len(snps) > 0 {
 				//fmt.Println("rc_read2, has snp\t", s_pos, "\t", e_pos, "\t", string(read_info.Rev_comp_read2))
 				return snps, left_most_pos
->>>>>>> 730fe2df
 			}
 		}
 		//Take a new position to search
@@ -530,11 +470,7 @@
 		}
 		loop_num++
 	}
-<<<<<<< HEAD
-	return snps, true
-=======
 	return snps, left_most_pos
->>>>>>> 730fe2df
 }
 
 //---------------------------------------------------------------------------------------------------
