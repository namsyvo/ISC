--- conflicted
+++ resolved
@@ -103,14 +103,8 @@
             }
         }
         //Take a random position to search
-        //p = RAND_GEN.Intn(READ_LEN - 1) + 1
-<<<<<<< HEAD
-		p = p + 5
+        p = RAND_GEN.Intn(READ_LEN - 1) + 1
         loop_num++
-=======
-        p = p+5
-		loop_num++
->>>>>>> 2665413d
     }
 
     //Find SNPs for the second end
@@ -141,12 +135,7 @@
 			}
 		}
         //Take a random position to search
-		//p = RAND_GEN.Intn(READ_LEN - 1) + 1
-<<<<<<< HEAD
-        p = p + 5
-=======
-        p = p+5
->>>>>>> 2665413d
+		p = RAND_GEN.Intn(READ_LEN - 1) + 1
 		loop_num++
     }
 
@@ -162,24 +151,17 @@
 //---------------------------------------------------------------------------------------------------
 func (S *SNPProf) FindSNPCall(read []byte, s_pos, e_pos int, match_pos []int, match_num int, align_mem AlignMem) bool {
 
-<<<<<<< HEAD
     var pos, dis, idx, k int
 	var val []byte
 	var left_snp_idx, right_snp_idx []int
 	var left_snp_val, right_snp_val [][]byte
 	var has_snp bool
-=======
-    var k, idx, left_num, right_num, pos int
-	//var val []byte
-	var isExtended, has_snp bool
->>>>>>> 2665413d
 
 	has_snp = false
     for i := 0 ; i < match_num ; i++ {
 		pos = match_pos[i]
         //Call IntervalHasSNP to determine whether extension is needed
         //if index.IntervalHasSNP(A.SORTED_SNP_POS, pos - e_pos, pos - e_pos + len(read1)) {
-<<<<<<< HEAD
         dis, left_snp_idx, left_snp_val, right_snp_idx, right_snp_val = INDEX.FindExtensions(read, s_pos, e_pos, pos, align_mem)
         if dis <= DIST_THRES {
             //Determine SNP profile
@@ -192,32 +174,6 @@
     	        idx, val = right_snp_idx[k], right_snp_val[k]
 				S.SNP_Prof[idx] = append(S.SNP_Prof[idx], val)
     	    }
-=======
-        _, left_num, right_num, isExtended = INDEX.FindExtensions(read, s_pos, e_pos, pos, align_mem)
-        if isExtended {
-			//fmt.Println("read, has ext\t", s_pos, "\t", e_pos, "\t", pos, "\t", string(read))
-            //Determine SNP profile
-			if left_num > 0 {
-				has_snp = true
-	            for k = 0; k < left_num ; k++ {
-    	            idx, _ = align_mem.Bw_snp_idx[k], align_mem.Bw_snp_val[k]
-					S.SNP_Prof[idx] = append(S.SNP_Prof[idx], align_mem.Bw_snp_val[k])
-					//if idx == 25151634 || idx == 42234935 {
-					//	fmt.Println(string(read), "\t", idx, "\t", string(S.SNP_Prof[idx][0]))
-					//}
-    	        }
-			}
-			if right_num > 0 {
-				has_snp = true
-				for k = 0; k < right_num ; k++ {
-    	            idx, _ = align_mem.Fw_snp_idx[k], align_mem.Fw_snp_val[k]
-					S.SNP_Prof[idx] = append(S.SNP_Prof[idx], align_mem.Bw_snp_val[k])
-					//if idx == 25151634 || idx == 42234935 {
-					//	fmt.Println(string(read), "\t", idx, "\t", string(S.SNP_Prof[idx][0]))
-					//}
-    	        }
-			}
->>>>>>> 2665413d
 		}
 		//}
 	}
@@ -340,14 +296,14 @@
         num = S.SNP_Prob[snp_pos]
         str_snp_num1, str_snp_num2 = strconv.Itoa(num[0]), strconv.Itoa(num[1])
         str_snp_prob = strconv.FormatFloat(float64(num[0])/float64(num[1]), 'f', 5, 32)
-        //fmt.Println(snp_pos, "\t", str_snp)
-//		if str_snp != "" {
+
+		if str_snp != "" {
 	        _, err = file.WriteString(str_snp_pos + "\t" + str_snp + "\t" + 
 					str_snp_num1 + "\t" + str_snp_num2 + "\t" + str_snp_prob + "\t");
-//		} else {
-//	        _, err = file.WriteString(str_snp_pos + "\t.\t" + 
-//					str_snp_num1 + "\t" + str_snp_num2 + "\t" + str_snp_prob + "\t");
-//		}
+		} else {
+	        _, err = file.WriteString(str_snp_pos + "\t.\t" + 
+					str_snp_num1 + "\t" + str_snp_num2 + "\t" + str_snp_prob + "\t");
+		}
 
 		//Write SNP Qual - testing////////////////////////////
 		flag = false
